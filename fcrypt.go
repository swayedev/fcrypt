package fcrypt

import (
	"crypto/aes"
	"crypto/cipher"
	"crypto/rand"
	"encoding/hex"
	"errors"
	"fmt"
	"hash"
	"io"
	"os"

	"golang.org/x/crypto/blake2b"
	"golang.org/x/crypto/scrypt"
	"golang.org/x/crypto/sha3"
)

// Key interface to provide methods for handling encryption keys
type Key interface {
	// Encryption key version
	Version() string
	// Salt used for key derivation
	Salt() []byte
	// Encryption algorithm
	Algo() string
	// Encryption key as byte slice
	KeyBytes() []byte
}

// FcryptKey struct implements the Key interface
type FcryptKey struct {
	version string
	salt    []byte
	algo    string
	key     []byte
}

// SetVersion sets the version of the FcryptKey.
func (k *FcryptKey) SetVersion(v string) {
	k.version = v
}

// Version returns the version of the FcryptKey.
func (k *FcryptKey) Version() string {
	return k.version
}

// SetSalt sets the salt value for the FcryptKey.
// The salt is used as an additional input to the key derivation function,
// making it harder to perform precomputed dictionary attacks.
func (k *FcryptKey) SetSalt(s []byte) {
	k.salt = s
}

// Salt returns the salt value associated with the FcryptKey.
func (k *FcryptKey) Salt() []byte {
	return k.salt
}

// SetAlgo sets the encryption algorithm for the FcryptKey.
// The algorithm should be a string representing the desired encryption algorithm.
func (k *FcryptKey) SetAlgo(a string) {
	k.algo = a
}

// Algo returns the algorithm used by the FcryptKey.
func (k *FcryptKey) Algo() string {
	return k.algo
}

// SetKeyBytes sets the key bytes for the FcryptKey instance.
// The key parameter is a byte slice containing the key bytes.
func (k *FcryptKey) SetKeyBytes(key []byte) {
	k.key = key
}

// KeyBytes returns the key bytes of the FcryptKey.
func (k *FcryptKey) KeyBytes() []byte {
	return k.key
}

// SetAll sets the values of the FcryptKey struct.
// It takes in the version string, salt byte slice, algorithm string, and key byte slice as parameters.
func (k *FcryptKey) SetAll(v string, s []byte, a string, key []byte) {
	k.version = v
	k.salt = s
	k.algo = a
	k.key = key
}

// NewFcryptKey creates a new FcryptKey with the specified version, salt, algorithm, and key.
func NewFcryptKey(version string, salt []byte, algo string, key []byte) *FcryptKey {
	return &FcryptKey{
		version: version,
		salt:    salt,
		algo:    algo,
		key:     key,
	}
}

// Constants and errors
const (
	// MinKeyLength is the minimum length of the encryption key in bytes.
	MinKeyLength = 16
	// DefaultKeyLength is the default length of the encryption key in bytes.
	DefaultKeyLength = 32
	// ScryptN is the CPU/memory cost parameter for scrypt.
	ScryptN = 32768
	// ScryptR is the block size parameter for scrypt.
	ScryptR = 8
	// ScryptP is the parallelization parameter for scrypt.
	ScryptP = 1
	// MinNonceSize is the minimum size of the nonce in bytes.
	MinNonceSize = 12
	// GCMNonceSize is the size of the nonce used in GCM mode.
	GCMNonceSize = 12
)

// Error variables
var (
	ErrCiphertextTooShort   = errors.New("ciphertext too short")
	ErrKeyLengthTooShort    = errors.New("key length too short")
	ErrFailedToCreateCipher = errors.New("failed to create new cipher")
	ErrFailedToCreateGCM    = errors.New("failed to create new GCM")
	ErrFailedToCreateFile   = errors.New("failed to create file")
	ErrFailedToReadData     = errors.New("failed to read data")
)

// GenerateSalt generates a random salt of the specified length.
// It uses the crypto/rand package to generate cryptographically secure random bytes.
// The length parameter specifies the number of bytes to generate.
// It returns the generated salt as a byte slice and any error encountered during the generation process.
func GenerateSalt(length int) ([]byte, error) {
	salt := make([]byte, length)
	if _, err := rand.Read(salt); err != nil {
		return nil, err
	}
	return salt, nil
}

// GenerateKey generates a key using the provided passphrase, salt, and key length.
// It uses the scrypt key derivation function to derive the key from the passphrase and salt.
// The key length specifies the desired length of the generated key in bytes.
// Returns the generated key as a byte slice and any error encountered during the key generation process.
func GenerateKey(passphrase string, salt []byte, keyLength int) ([]byte, error) {
	// check if the key length is valid
	if keyLength <= MinKeyLength {
		return nil, ErrKeyLengthTooShort
	}
	keyBytes, err := scrypt.Key([]byte(passphrase), salt, ScryptN, ScryptR, ScryptP, keyLength)
	if err != nil {
		return nil, err
	}
	return keyBytes, nil
}

// GenerateSaltAndKey generates the salt and key using the provided passphrase and key length.
// It first generates the salt of the specified length and then derives the key using that salt.
func GenerateSaltAndKey(passphrase string, saltLength int, keyLength int) ([]byte, []byte, error) {
	salt, err := GenerateSalt(saltLength)
	if err != nil {
		return nil, nil, err
	}

	key, err := GenerateKey(passphrase, salt, keyLength)
	if err != nil {
		return nil, nil, err
	}

	return salt, key, nil
}

// GenerateGCM generates a Galois/Counter Mode (GCM) cipher.AEAD and cipher.Block using the provided key.
// It returns the generated gcm, block, and any error encountered during the process.
func GenerateGCM(key []byte) (gcm cipher.AEAD, block cipher.Block, err error) {
	block, err = aes.NewCipher(key)
	if err != nil {
		return nil, nil, fmt.Errorf("%w: %v", ErrFailedToCreateCipher, err)
	}

	gcm, err = cipher.NewGCM(block)
	if err != nil {
		return nil, nil, fmt.Errorf("%w: %v", ErrFailedToCreateGCM, err)
	}
	return
}

// GenerateGCMWithNonce generates a Galois/Counter Mode (GCM) cipher with a random nonce equal to the block size.
// It takes a key as input and returns the GCM cipher, the underlying block cipher,
// the generated nonce, and any error that occurred during the process.
func GenerateGCMWithNonce(key []byte) (gcm cipher.AEAD, block cipher.Block, nonce []byte, err error) {
	gcm, block, err = GenerateGCM(key)
	if err != nil {
		return
	}

	nonce = make([]byte, block.BlockSize())
	if _, err = io.ReadFull(rand.Reader, nonce); err != nil {
		return nil, nil, nil, fmt.Errorf("%w: %v", ErrFailedToReadData, err)
	}
	return
}

// Encrypt encrypts the given data using the provided key and returns the encrypted result.
// It uses the GCM mode of operation for encryption.
// The nonce is randomly generated and prepended to the encrypted data.
func Encrypt(data []byte, key []byte) ([]byte, error) {
	gcm, _, err := GenerateGCM(key)
	if err != nil {
		return nil, err
	}

	nonce := make([]byte, gcm.NonceSize())
	if _, err = io.ReadFull(rand.Reader, nonce); err != nil {
		return nil, err
	}

	return gcm.Seal(nonce, nonce, data, nil), nil
}

// Decrypt decrypts the given ciphertext using the provided key.
// It returns the plaintext or an error if decryption fails.
func Decrypt(data []byte, key []byte) ([]byte, error) {
	gcm, _, err := GenerateGCM(key)
	if err != nil {
		return nil, err
	}

	if len(data) < gcm.NonceSize() {
		return nil, ErrCiphertextTooShort
	}

	nonce, ciphertext := data[:gcm.NonceSize()], data[gcm.NonceSize():]
	return gcm.Open(nil, nonce, ciphertext, nil)
}

// ReEncrypt re-encrypts the given data using the oldKey and then encrypts it again using the newKey.
// It returns the re-encrypted data or an error if the encryption process fails.
func ReEncrypt(data []byte, oldKey []byte, newKey []byte) ([]byte, error) {
	decryptedData, err := Decrypt(data, oldKey)
	if err != nil {
		return nil, err
	}

	return Encrypt(decryptedData, newKey)
}

// EncryptChunk encrypts the given plaintext using the provided block cipher and nonce.
// It returns the ciphertext and an error, if any.
func EncryptChunk(block cipher.Block, plaintext []byte, nonce []byte) ([]byte, error) {
	aesgcm, err := cipher.NewGCM(block)
	if err != nil {
		return nil, fmt.Errorf("%w: %v", ErrFailedToCreateGCM, err)
	}

	return aesgcm.Seal(nil, nonce, plaintext, nil), nil
}

// EncryptFileToFile encrypts the data from the given reader using the provided key and writes it to the specified file.
// The encryption is done in chunks of the specified size. It uses AES encryption with GCM mode.
// The function returns an error if any operation fails.
func EncryptFileToFile(data io.Reader, key []byte, chunkSize int, filePath string) error {
	block, err := aes.NewCipher(key)
	if err != nil {
		return fmt.Errorf("%w: %v", ErrFailedToCreateCipher, err)
	}

	file, err := os.Create(filePath)
	if err != nil {
		return fmt.Errorf("%w: %v", ErrFailedToCreateFile, err)
	}
	defer file.Close()

	chunk := make([]byte, chunkSize)
	nonce := make([]byte, GCMNonceSize) // 12 bytes nonce for GCM

	for {
		n, err := data.Read(chunk)
		if err == io.EOF {
			break
		}
		if err != nil {
			return fmt.Errorf("%w: %v", ErrFailedToReadData, err)
		}

		if _, err := rand.Read(nonce); err != nil {
			return fmt.Errorf("%w: %v", ErrFailedToReadData, err)
		}

		encryptedChunk, err := EncryptChunk(block, chunk[:n], nonce)
		if err != nil {
			return fmt.Errorf("%w: %v", ErrFailedToCreateGCM, err)
		}

		// Write nonce and encrypted chunk to file
		if _, err := file.Write(nonce); err != nil {
			return fmt.Errorf("%w: %v", ErrFailedToCreateFile, err)
		}
		if _, err := file.Write(encryptedChunk); err != nil {
			return fmt.Errorf("%w: %v", ErrFailedToCreateFile, err)
		}
	}

	return nil
}

// DecryptChunk decrypts an encrypted chunk of data using the provided block cipher, nonce, and encrypted chunk.
// It returns the decrypted data or an error if decryption fails.
func DecryptChunk(block cipher.Block, encryptedChunk []byte, nonce []byte) ([]byte, error) {
	aesgcm, err := cipher.NewGCM(block)
	if err != nil {
		return nil, fmt.Errorf("%w: %v", ErrFailedToCreateGCM, err)
	}

	return aesgcm.Open(nil, nonce, encryptedChunk, nil)
}

// DecryptFileToFile decrypts the contents of an encrypted file and writes the decrypted data to a new file.
// It takes the path of the encrypted file, the path of the decrypted file, the encryption key, and the chunk size as parameters.
// The function reads the encrypted file in chunks, decrypts each chunk using AES-GCM encryption, and writes the decrypted data to the new file.
// It returns an error if any operation fails.
func DecryptFileToFile(encryptedFilePath, decryptedFilePath string, key []byte, chunkSize int) error {
	encryptedFile, err := os.Open(encryptedFilePath)
	if err != nil {
		return fmt.Errorf("%w: %v", ErrFailedToCreateFile, err)
	}
	defer encryptedFile.Close()

	decryptedFile, err := os.Create(decryptedFilePath)
	if err != nil {
		return fmt.Errorf("%w: %v", ErrFailedToCreateFile, err)
	}
	defer decryptedFile.Close()

	block, err := aes.NewCipher(key)
	if err != nil {
		return fmt.Errorf("%w: %v", ErrFailedToCreateCipher, err)
	}

	nonceSize := GCMNonceSize // 12 bytes nonce for GCM
	chunk := make([]byte, chunkSize+nonceSize)

	for {
		n, err := encryptedFile.Read(chunk)
		if err == io.EOF {
			break
		}
		if err != nil {
			return fmt.Errorf("%w: %v", ErrFailedToReadData, err)
		}

		nonce := chunk[:nonceSize]
		encryptedChunk := chunk[nonceSize:n]

		decryptedChunk, err := DecryptChunk(block, encryptedChunk, nonce)
		if err != nil {
			return fmt.Errorf("%w: %v", ErrFailedToCreateGCM, err)
		}

		if _, err := decryptedFile.Write(decryptedChunk); err != nil {
			return fmt.Errorf("%w: %v", ErrFailedToCreateFile, err)
		}
	}

	return nil
}

// ReEncryptFileToFile re-encrypts the contents of an encrypted file using a new encryption key
// and writes the decrypted contents to a new file.
//
// Parameters:
// - encryptedFilePath: The path to the encrypted file.
// - decryptedFilePath: The path to the new file where the decrypted contents will be written.
// - oldKey: The old encryption key used to encrypt the file.
// - newKey: The new encryption key to be used for re-encryption.
// - chunkSize: The size of each chunk to be read from the encrypted file.
//
// Returns:
// - An error if any error occurs during the re-encryption process, or nil if the re-encryption is successful.
//
// Example usage:
//
//	err := ReEncryptFileToFile("/path/to/encrypted/file", "/path/to/decrypted/file", oldKey, newKey, 1024)
//	if err != nil {
//		fmt.Println("Error:", err)
//	}
func ReEncryptFileToFile(encryptedFilePath, decryptedFilePath string, oldKey []byte, newKey []byte, chunkSize int) error {
	encryptedFile, err := os.Open(encryptedFilePath)
	if err != nil {
		return fmt.Errorf("%w: %v", ErrFailedToCreateFile, err)
	}
	defer encryptedFile.Close()

	decryptedFile, err := os.Create(decryptedFilePath)
	if err != nil {
		return fmt.Errorf("%w: %v", ErrFailedToCreateFile, err)
	}
	defer decryptedFile.Close()

	block, err := aes.NewCipher(oldKey)
	if err != nil {
		return fmt.Errorf("%w: %v", ErrFailedToCreateCipher, err)
	}

	nonceSize := GCMNonceSize // 12 bytes nonce for GCM
	chunk := make([]byte, chunkSize+nonceSize)

	for {
		n, err := encryptedFile.Read(chunk)
		if err == io.EOF {
			break
		}
		if err != nil {
			return fmt.Errorf("%w: %v", ErrFailedToReadData, err)
		}

		nonce := chunk[:nonceSize]
		encryptedChunk := chunk[nonceSize:n]

		decryptedChunk, err := DecryptChunk(block, encryptedChunk, nonce)
		if err != nil {
			return fmt.Errorf("%w: %v", ErrFailedToCreateGCM, err)
		}

		reEncryptedChunk, err := EncryptChunk(block, decryptedChunk, nonce)
		if err != nil {
			return fmt.Errorf("%w: %v", ErrFailedToCreateGCM, err)
		}

		if _, err := decryptedFile.Write(reEncryptedChunk); err != nil {
			return fmt.Errorf("%w: %v", ErrFailedToCreateFile, err)
		}
	}

	return nil
}

// StreamEncrypt takes an input data stream and a key, and returns an encrypted data stream along with any error encountered.
// The function generates a GCM (Galois/Counter Mode) cipher using the provided key, and then generates a random nonce.
// It uses the GCM cipher in CTR (Counter) mode to create a cipher stream reader, which encrypts the input data stream.
// The encrypted data stream is returned along with a possible error.
func StreamEncrypt(data io.Reader, key []byte) (io.Reader, error) {
	block, err := aes.NewCipher(key)
	if err != nil {
		return nil, fmt.Errorf("%w: %v", ErrFailedToCreateCipher, err)
	}

	nonce := make([]byte, block.BlockSize())
	if _, err := io.ReadFull(rand.Reader, nonce); err != nil {
		return nil, fmt.Errorf("%w: %v", ErrFailedToReadData, err)
	}

	pr, pw := io.Pipe()
	go func() {
		defer pw.Close()
		// Write the nonce to the pipe writer
		if _, err := pw.Write(nonce); err != nil {
			pw.CloseWithError(err)
			return
		}
		stream := cipher.NewCTR(block, nonce)
		writer := &cipher.StreamWriter{S: stream, W: pw}
		if _, err := io.Copy(writer, data); err != nil {
			pw.CloseWithError(err)
		}
	}()
	return pr, nil
}

// StreamDecrypt decrypts the data from the given io.Reader using the provided key.
// It returns an io.Reader that can be used to read the decrypted data, along with any error encountered.
// The decryption is performed using the AES-GCM mode of operation.
// The key parameter is the secret key used for decryption.
// The data parameter is the encrypted data that needs to be decrypted.
// The returned io.Reader can be used to read the decrypted data.
// If an error occurs during decryption, it is returned along with a nil io.Reader.
func StreamDecrypt(data io.Reader, key []byte) (io.Reader, error) {
	block, err := aes.NewCipher(key)
	if err != nil {
		return nil, fmt.Errorf("%w: %v", ErrFailedToCreateCipher, err)
<<<<<<< HEAD
	}

	nonce := make([]byte, block.BlockSize())
	if _, err := io.ReadFull(data, nonce); err != nil {
		return nil, fmt.Errorf("%w: %v", ErrFailedToReadData, err)
	}

=======
	}

	nonce := make([]byte, block.BlockSize())
	if _, err := io.ReadFull(data, nonce); err != nil {
		return nil, fmt.Errorf("%w: %v", ErrFailedToReadData, err)
	}

>>>>>>> b67ff788
	pr, pw := io.Pipe()
	go func() {
		defer pw.Close()
		stream := cipher.NewCTR(block, nonce)
		reader := &cipher.StreamReader{S: stream, R: data}
		if _, err := io.Copy(pw, reader); err != nil {
			pw.CloseWithError(err)
		}
	}()
	return pr, nil
}

// StreamReEncrypt re-encrypts the data from the given reader using the oldKey and then encrypts it again using the newKey.
// It returns an io.Reader containing the re-encrypted data.
// If any error occurs during the decryption or encryption process, it returns nil and the error.
func StreamReEncrypt(data io.Reader, oldKey []byte, newKey []byte) (io.Reader, error) {
	decryptedStream, err := StreamDecrypt(data, oldKey)
	if err != nil {
		return nil, err
	}

	return StreamEncrypt(decryptedStream, newKey)
}

// Hashing functions

// Hash calculates the hash of the given io.Reader using the provided hash.Hash.
func Hash(reader io.Reader, hasher hash.Hash) ([]byte, error) {
	if _, err := io.Copy(hasher, reader); err != nil {
		return nil, err
	}
	return hasher.Sum(nil), nil
}

// HashBytes calculates the hash of the given byte slice using the provided hash.Hash.
func HashBytes(data []byte, hasher hash.Hash) []byte {
	hasher.Write(data)
	return hasher.Sum(nil)
}

// HashBytesToString calculates the hash of the given byte slice using the provided hash.Hash.
func HashBytesToString(data []byte, hasher hash.Hash) string {
	return HashBytesToStringSHA3(data)
}

// HashString calculates the hash of the given string using the provided hash.Hash.
func HashString(data string, hasher hash.Hash) []byte {
	hasher.Write([]byte(data))
	return hasher.Sum(nil)
}

// HashStringToString calculates the hash of the given string using the provided hash.Hash.
func HashStringToString(data string, hasher hash.Hash) string {
	return hex.EncodeToString(HashString(data, hasher))
}

// HashFile calculates the hash of the given file using the provided hash.Hash.
func HashFile(file *os.File, hasher hash.Hash) ([]byte, error) {
	if _, err := io.Copy(hasher, file); err != nil {
		return nil, err
	}
	return hasher.Sum(nil), nil
}

// Specific SHA3-256 functions

// HashBytesSHA3 calculates the SHA3-256 hash of the given data.
// It uses the HashBytes function with a new SHA3-256 hash instance.
func HashBytesSHA3(data []byte) []byte {
	return HashBytes(data, sha3.New256())
}

// HashBytesToStringSHA3 converts a byte slice to a string representation of its SHA3 hash.
// It takes a byte slice `data` as input and returns the hexadecimal string representation of the SHA3 hash.
func HashBytesToStringSHA3(data []byte) string {
	return hex.EncodeToString(HashBytes(data, sha3.New256()))
}

// HashStringSHA3 hashes the given string using SHA3-256 algorithm and returns the resulting hash as a byte slice.
func HashStringSHA3(data string) []byte {
	return HashString(data, sha3.New256())
}

// HashStringToStringSHA3 hashes a string using SHA3-256 algorithm and returns the hashed value as a string.
func HashStringToStringSHA3(data string) string {
	return HashStringToString(data, sha3.New256())
}

// HashFileSHA3 calculates the SHA3-256 hash of the given file.
// It takes a *os.File as input and returns the hash as a byte slice.
// If an error occurs during the hashing process, it is returned as the second value.
func HashFileSHA3(file *os.File) ([]byte, error) {
	return HashFile(file, sha3.New256())
}

// HashWithBlake2b512 hashes the contents of the provided io.Reader using BLAKE2b-512.
// It returns the computed hash as a byte slice.
func HashWithBlake2b512(reader io.Reader, key []byte) ([]byte, error) {
	hasher, err := blake2b.New512(nil)
	if err != nil {
		return nil, err
	}
	return Hash(reader, hasher)
}

// HashWithBlake2b512NoKey calculates the Blake2b-512 hash of the data read from the given reader,
// without using any key. It internally calls the HashWithBlake2b512 function with a nil key.
// It returns the hash as a byte slice and any error encountered during the hashing process.
func HashWithBlake2b512NoKey(reader io.Reader) ([]byte, error) {
	return HashWithBlake2b512(reader, nil)
}

// HashWithBlake2b256 hashes the contents of the provided io.Reader using BLAKE2b-256.
// It returns the computed hash as a byte slice.
func HashWithBlake2b256(reader io.Reader, key []byte) ([]byte, error) {
	hasher, err := blake2b.New256(key)
	if err != nil {
		return nil, err
	}
	return Hash(reader, hasher)
}

// HashWithBlake2b256NoKey calculates the Blake2b-256 hash of the data read from the given reader,
// without using any key. It is a convenience function that calls HashWithBlake2b256 with a nil key.
// The resulting hash is returned as a byte slice.
// If an error occurs during the hashing process, it is returned along with a nil byte slice.
func HashWithBlake2b256NoKey(reader io.Reader) ([]byte, error) {
	return HashWithBlake2b256(reader, nil)
}<|MERGE_RESOLUTION|>--- conflicted
+++ resolved
@@ -479,7 +479,6 @@
 	block, err := aes.NewCipher(key)
 	if err != nil {
 		return nil, fmt.Errorf("%w: %v", ErrFailedToCreateCipher, err)
-<<<<<<< HEAD
 	}
 
 	nonce := make([]byte, block.BlockSize())
@@ -487,15 +486,6 @@
 		return nil, fmt.Errorf("%w: %v", ErrFailedToReadData, err)
 	}
 
-=======
-	}
-
-	nonce := make([]byte, block.BlockSize())
-	if _, err := io.ReadFull(data, nonce); err != nil {
-		return nil, fmt.Errorf("%w: %v", ErrFailedToReadData, err)
-	}
-
->>>>>>> b67ff788
 	pr, pw := io.Pipe()
 	go func() {
 		defer pw.Close()
